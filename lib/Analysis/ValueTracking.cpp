--- conflicted
+++ resolved
@@ -496,7 +496,7 @@
     assert(isa<IntrinsicInst>(I) &&
            dyn_cast<IntrinsicInst>(I)->getIntrinsicID() == Intrinsic::assume &&
            "must be an assume intrinsic");
-    
+
     Value *Arg = I->getArgOperand(0);
 
     if (Arg == V && isValidAssumeForContext(I, Q)) {
@@ -833,7 +833,7 @@
   // Limit search depth.
   // All recursive calls that increase depth must come after this.
   if (Depth == MaxDepth)
-    return;  
+    return;
 
   // A weak GlobalAlias is totally unknown. A non-weak GlobalAlias has
   // the bits of its aliasee.
@@ -1527,7 +1527,7 @@
   // Check for pointer simplifications.
   if (V->getType()->isPointerTy()) {
     if (isKnownNonNull(V))
-      return true; 
+      return true;
     if (GEPOperator *GEP = dyn_cast<GEPOperator>(V))
       if (isGEPKnownNonNull(GEP, DL, Depth, Q))
         return true;
@@ -2068,7 +2068,7 @@
   default: break;
   case Instruction::FMul:
     // x*x is always non-negative or a NaN.
-    if (I->getOperand(0) == I->getOperand(1)) 
+    if (I->getOperand(0) == I->getOperand(1))
       return true;
     // Fall through
   case Instruction::FAdd:
@@ -2080,8 +2080,8 @@
   case Instruction::FPTrunc:
     // Widening/narrowing never change sign.
     return CannotBeOrderedLessThanZero(I->getOperand(0), Depth+1);
-  case Instruction::Call: 
-    if (const IntrinsicInst *II = dyn_cast<IntrinsicInst>(I)) 
+  case Instruction::Call:
+    if (const IntrinsicInst *II = dyn_cast<IntrinsicInst>(I))
       switch (II->getIntrinsicID()) {
       default: break;
       case Intrinsic::exp:
@@ -2089,7 +2089,7 @@
       case Intrinsic::fabs:
       case Intrinsic::sqrt:
         return true;
-      case Intrinsic::powi: 
+      case Intrinsic::powi:
         if (ConstantInt *CI = dyn_cast<ConstantInt>(I->getOperand(1))) {
           // powi(x,n) is non-negative if n is even.
           if (CI->getBitWidth() <= 64 && CI->getSExtValue() % 2u == 0)
@@ -2099,12 +2099,12 @@
       case Intrinsic::fma:
       case Intrinsic::fmuladd:
         // x*x+y is non-negative if y is non-negative.
-        return I->getOperand(0) == I->getOperand(1) && 
+        return I->getOperand(0) == I->getOperand(1) &&
                CannotBeOrderedLessThanZero(I->getOperand(2), Depth+1);
       }
     break;
   }
-  return false; 
+  return false;
 }
 
 /// If the specified value can be set by repeating the same byte in memory,
@@ -2634,12 +2634,8 @@
         // Speculative load may create a race that did not exist in the source.
         LI->getParent()->getParent()->hasFnAttribute(Attribute::SanitizeThread))
       return false;
-<<<<<<< HEAD
-    return true; //LI->getPointerOperand()->isDereferenceablePointer(TD);
-=======
     const DataLayout &DL = LI->getModule()->getDataLayout();
     return LI->getPointerOperand()->isDereferenceablePointer(DL);
->>>>>>> b02d16e0
   }
   case Instruction::Call: {
     if (const IntrinsicInst *II = dyn_cast<IntrinsicInst>(Inst)) {
@@ -2715,7 +2711,7 @@
   if (const GlobalValue *GV = dyn_cast<GlobalValue>(V))
     return !GV->hasExternalWeakLinkage();
 
-  // A Load tagged w/nonnull metadata is never null. 
+  // A Load tagged w/nonnull metadata is never null.
   if (const LoadInst *LI = dyn_cast<LoadInst>(V))
     return LI->getMetadata(LLVMContext::MD_nonnull);
 
